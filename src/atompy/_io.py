import numpy as np
import numpy.typing as npt
from numpy.typing import NDArray
import uproot
from typing import Literal, Sequence, Union, overload, Optional
import matplotlib.pyplot as plt
from . import _histogram as aph
from . import _miscellaneous as apm


def save_ascii_hist1d(
    histogram: npt.NDArray[np.float_],
    edges: npt.NDArray[np.float_],
    fname: str,
    **savetxt_kwargs
) -> None:
    """
    Save a 1d histogram created by `numpy.histogram` to a file. Saves the
    centers of the bin, not the edges

    Parameters
    ----------
    histogram : `np.ndarray`, `shape(n,)`
        The histogram of samples

    edges : `np.ndarray`, `shape(n+1,)`
        Edges of histogram

    Other Parameters
    ----------------

    **savetxt_kwargs
        `numpy.savetxt <https://numpy.org/doc/stable/reference/generated/
        numpy.savetxt.html>`_ keyword argument

    Examples
    --------
    ::

        import numpy as np
        import atompy as ap

        rng = np.random.default_rng()
        xsamples = rng.normal(100_000)
        histogram = np.histogram(xsamples, 50)
        ap.save_ascii_hist1d(*histogram, "filename.txt")
    """
    bincenters = edges[:-1] + 0.5 * np.diff(edges)

    output = np.zeros((len(bincenters), 2))
    output[:, 0] = bincenters
    output[:, 1] = histogram

    savetxt_kwargs.setdefault("fmt", "%.5lf")
    np.savetxt(fname, output, **savetxt_kwargs)


def save_ascii_hist2d(
    H: NDArray[np.float_],
    xedges: NDArray[np.float_],
    yedges: NDArray[np.float_],
    fname: str,
    **savetxt_kwargs
) -> None:
    """
    Save a 2d histogram created by `numpy.histogram2d` to a file. The first
    column in the file will be y, the second x, the third z. (this is chosen
    as such because the the standard hist2ascii-macro of our group outputs this
    order)

    Parameters
    ----------
    H : `ndarray, shape(nx,ny)`
        The bi-dimensional histogram of samples x and y 

    xedges : `ndarray, shape(nx+1,)`
        Edges along x

    yedges : `ndarray, shape(ny+1,)`
        Edges along y

    fname : str
        Filename, including filetype

    Other Parameters
    ----------------

    **savetxt_kwargs
        `numpy.savetxt <https://numpy.org/doc/stable/reference/generated/
        numpy.savetxt.html>`_ keyword argument
    """
    xbinsizes = np.diff(xedges, 1)
    ybinsizes = np.diff(yedges, 1)
    xbincenters = xedges[:-1] + xbinsizes / 2.0
    ybincenters = yedges[:-1] + ybinsizes / 2.0
    nx = xbincenters.shape[0]
    ny = ybincenters.shape[0]

    out = np.zeros((nx * ny, 3))
    for ix, x in enumerate(xbincenters):
        for iy, y in enumerate(ybincenters):
            out[ix + iy * nx, 0] = y
            out[ix + iy * nx, 1] = x
            out[ix + iy * nx, 2] = H[ix, iy]
    savetxt_kwargs.setdefault("fmt", "%.5lf")
    savetxt_kwargs.setdefault("delimiter", "\t")
    np.savetxt(fname, out, **savetxt_kwargs)


def __work_out_bin_edges(
    centers: NDArray,
    limits: Sequence[Optional[float]]
) -> NDArray:
    """
    Work out bin edges from bin centers.

    If the bins don't have constant size, at least one limit has to be
    provided, from which the edges can be determined

    Parameters
    ----------
    centers : np.ndarray, shape(n)
        centers of the bins

    limits : (float, float), optional
        Lower and upper limits of the bins

        At least on limit must be provided if bins don't have a constant 
        size. If both lower and upper limits are provided, the lower one
        will be prioritized

    Returns
    -------
    edges : np.ndarray, shape(n+1)
        Edges of the bins
    """
    # if bins don't have a constant size, determine xbinedges differently
    edges = np.empty(centers.size + 1)
    binsize = centers[1] - centers[0]
    if not np.all(np.diff(centers) - binsize < binsize * 0.001):
        if limits[0] is not None:
            # take lower edge and work out binsize forward
            edges[0] = limits[0]
            for i in range(len(centers)):
                edges[i+1] = 2.0 * centers[i] - edges[i]

        elif limits[1] is not None:
            # take upper edge and work out binsize backward
            edges[-1] = limits[1]
            for i in reversed(range(len(centers))):
                edges[i] = 2.0 * centers[i] - edges[i+1]
        else:
            # cannot determine binsize, throw exception
            raise ValueError
    else:  # bins have equal size
        edges[:-1] = centers - 0.5 * binsize
        edges[-1] = centers[-1] + 0.5 * binsize

    return edges


@overload
def load_ascii_hist1d(
    fnames: str,
    **loadtxt_kwargs
) -> aph.Hist1d: ...


@overload
def load_ascii_hist1d(
    fnames: Sequence[str],
    **loadtxt_kwargs
) -> tuple[aph.Hist1d, ...]: ...


def load_ascii_hist1d(
    fnames: Union[str, Sequence[str]],
    **loadtxt_kwargs
) -> Union[aph.Hist1d,
           tuple[aph.Hist1d, ...]]:
    """
    Load :class:`.Hist1d` from a file. If you don't want a histogram but simply
    (bincenters, histogram_values), use :func:`.load_ascii_data1d` instead.

    Parameters
    ----------
    fnames : str or Sequence[str]
        Filename(s). Should contain two columns, where the first represents the
        centers of the xbins, the second the values of the histogram.

    **loadtxt_kwargs
        Keyword arguments for `np.loadtxt <https://numpy.org/doc/stable/
        reference/generated/numpy.loadtxt.html>`_

    Returns
    -------
    histogram : :class:`.Hist1d` or tuple[`Hist1d`, ...]
        A atompy Hist1d instance. If *fnames* is a Sequence,
        *histogram* is a tuple of Hist1d instances.

    Examples
    --------
    ::

        # hist.histogram are the histogram values, hist.edges its edges
        hist = load_ascii_hist1d("file.dat")

        # Load multiple histograms at once
        hists = load_ascii_hist1d(["file1.dat", "file2.dat"])
    """
    if isinstance(fnames, str):
        fnames = [fnames]
    output = []
    for fname in fnames:
        data = np.loadtxt(fname, **loadtxt_kwargs)

        binsize = data[1, 0] - data[0, 0]

        if not np.all(np.abs(np.diff(data[:, 0]) - binsize) < 1e-2):
            raise apm.NonconstantBinsizeError(fname, "")

        edges = np.empty(data.shape[0] + 1)
        edges[: -1] = data[:, 0] - 0.5 * binsize
        edges[-1] = data[-1, 0] + 0.5 * binsize

        output.append(aph.Hist1d(data[:, 1], edges))

    return tuple(output) if len(fnames) > 1 else output[0]


@overload
def load_ascii_hist2d(
    fnames: str,
    xyz_indices: tuple[int, int, int] = (1, 0, 2),
    permuting: Literal["x", "y"] = "x",
    xlim: Sequence[Optional[float]] = (None, None),
    ylim: Sequence[Optional[float]] = (None, None),
    **loadtxt_kwargs
) -> aph.Hist2d: ...


@overload
def load_ascii_hist2d(
    fnames: Sequence[str],
    xyz_indices: tuple[int, int, int] = (1, 0, 2),
    permuting: Literal["x", "y"] = "x",
    xlim: Sequence[Optional[float]] = (None, None),
    ylim: Sequence[Optional[float]] = (None, None),
    **loadtxt_kwargs
) -> tuple[aph.Hist2d, ...]: ...


def load_ascii_hist2d(
    fnames: Union[str, Sequence[str]],
    xyz_indices: tuple[int, int, int] = (1, 0, 2),
    permuting: Literal["x", "y"] = "x",
    xlim: Sequence[Optional[float]] = (None, None),
    ylim: Sequence[Optional[float]] = (None, None),
    **loadtxt_kwargs
) -> Union[aph.Hist2d,
           tuple[aph.Hist2d, ...]]:
    """
    Load :class:`.Hist2d` from a file.

    Parameters
    ----------
    fnames : str or Sequence[str]
        Filename(s). Should contain three columns defining the centers of
        the x and y bins, and the histogram values. Which column is which
        is defined by *xyz_indices*.

    xyz_indices : (int, int, int), default (1, 0, 2)
        Specify columns of x, y, and z, starting at 0

    permuting : "x" or "y", default "x"
        Order of permutation of x and y in ascii file
        - "x": first permute through x-values before changing y-values
        - "y": first permute through y-values before changing x-values

    xlim, ylim : ({None, float}, {None, float}), default (None, None)
        Lower and/or upper limits of x/y range (NOT the center of the bin,
        but the lower/upper edge of the histogram)

        If the binsize of the histogram is not constant, provide at least one
        of them, otherwise a NonconstantBinsizeError exception is thrown.

    **loadtxt_kwargs
        Keyword arguments for `np.loadtxt <https://numpy.org/doc/stable/
        reference/generated/numpy.loadtxt.html>`_

    Returns
    -------
    histogram2d : :class:`.Hist2d` or tuple[`Hist2d`, ...]
        A Hist2d instance of the histogram data. If *fnames* was
        a Sequence, *histogram2d* will be a tuple of Hist2d instances.
    """
    if isinstance(fnames, str):
        fnames = [fnames]

    idx_x, idx_y, idx_z = xyz_indices

    output = []
    for fname in fnames:
        data = np.loadtxt(fname, **loadtxt_kwargs)

        x = np.unique(data[:, idx_x])
        y = np.unique(data[:, idx_y])

        try:
            xedges = __work_out_bin_edges(x, xlim)
        except ValueError:
            raise apm.NonconstantBinsizeError(fname, "x")
        try:
            yedges = __work_out_bin_edges(y, ylim)
        except ValueError:
            raise apm.NonconstantBinsizeError(fname, "y")

        if permuting == "x":
            z = data[:, idx_z].reshape(y.size, x.size).T
        elif permuting == "y":
            z = data[:, idx_z].reshape(x.size, y.size)
        else:
            msg = f"'{permuting=}', but should be 'x' or 'y'"
            raise ValueError(msg)

        output.append(aph.Hist2d(z, xedges, yedges))

    return tuple(output) if len(fnames) > 1 else output[0]


@overload
def load_ascii_data1d(
    fnames: str,
    **loadtxt_kwargs
) -> tuple[npt.NDArray[np.float64],
           npt.NDArray[np.float64]]: ...


@overload
def load_ascii_data1d(
    fnames: Sequence[str],
    **loadtxt_kwargs
) -> tuple[tuple[npt.NDArray[np.float64], ...],
           tuple[npt.NDArray[np.float64], ...]]: ...


def load_ascii_data1d(
    fnames: Union[str, Sequence[str]],
    **loadtxt_kwargs
) -> Union[tuple[npt.NDArray[np.float64],
                 npt.NDArray[np.float64]],
           tuple[tuple[npt.NDArray[np.float64], ...],
                 tuple[npt.NDArray[np.float64], ...]]]:
    """
    Import 1d data from an ascii file with two columns (x, y). For any other
    layout, directly use `np.loadtxt <https://numpy.org/doc/stable/reference/
    generated/numpy.loadtxt.html>`_ instead.

    Parameters
    ----------
    fnames : str or Sequence[str]
        Filename(s)

    Other Parameters
    ----------------

    **loadtxt_kwargs
        optional `np.loadtxt <https://numpy.org/doc/stable/reference/
        generated/numpy.loadtxt.html>`_ keyword arguments

    Returns
    -------
    x : `np.ndarray <https://numpy.org/doc/stable/reference/generated/numpy. \
    ndarray.html>`_ or tuple[`np.ndarray`, ...]
        Data of the first column of the file.
        If *fnames* is a Sequence, *x* is a tuple of numpy arrays.

    x : `np.ndarray <https://numpy.org/doc/stable/reference/generated/numpy. \
    ndarray.html>`_ or tuple[`np.ndarray`, ...]
        Data of the second column of the file
        If *fnames* is a Sequence, *y* is a tuple of numpy arrays.

    """
    if isinstance(fnames, str):
        x, y = np.loadtxt(fnames, **loadtxt_kwargs).T
        return x, y
    else:
        outx, outy = [], []
        for fname in fnames:
            x, y = np.loadtxt(fname, **loadtxt_kwargs).T
            outx.append(x)
            outy.append(y)
        return tuple(outx), tuple(outy)


@overload
def load_root_data1d(
    root_filename: str,
    histogram_names: str
) -> tuple[npt.NDArray[np.float64],
           npt.NDArray[np.float64]]: ...


@overload
def load_root_data1d(
    root_filename: str,
    histogram_names: Sequence[str]
) -> tuple[tuple[npt.NDArray[np.float64], ...],
           tuple[npt.NDArray[np.float64], ...]]: ...


def load_root_data1d(
    root_filename: str,
    histogram_names: Union[str, Sequence[str]]
) -> Union[tuple[npt.NDArray[np.float64],
                 npt.NDArray[np.float64]],
           tuple[tuple[npt.NDArray[np.float64], ...],
                 tuple[npt.NDArray[np.float64], ...]]]:
    """
    Import 1d histogram(s) from a root file.

    Parameters
    ----------
    root_filename : str
        The filename of the root file,
        e.g., 'important_data.root'

    histogram_names : str or Sequence thereof
        The name of the histogram(s) within the root file,
        e.g., 'path/to/histogram1d' or
        ['path/to/histogram1d_1', 'path/to/histogram1d_2']

    Returns
    -------
    x : `np.ndarray` or tuple[`np.ndarray`, ...]
        The x-data.
        If *histogram_names* was a Sequence, *x* is a tuple of arrays

    y : `np.ndarray` or tuple[`np.ndarray`, ...]
        The y-data.
        If *histogram_names* was a Sequence, *y* is a tuple of arrays


    Examples
    --------
    ::

        import matplotlib.pyplot as plt
        import atompy as ap

        # single histogram
        x, y = ap.load_root_hist1d("rootfile.root",
                                   "path/to/hist1d")
        plt.plot(x, y)

        # multiple histograms
        xs, ys = ap.load_root_hist1d("rootfile.root",
                                     ["path/to/hist1d_0",
                                      "path/to/hist1d_1"])
        for x, y in zip(xs, ys):
            plt.plot(x, y)
    """
    if isinstance(histogram_names, str):
        histogram_names = [histogram_names]
    with uproot.open(root_filename) as file:  # type: ignore
        # np.empty((len(histogram_names), 2), dtype=object)
        output_x, output_y = [], []
        for i, h in enumerate(histogram_names):
            y, x = file[h].to_numpy()  # type: ignore
            x = x[:-1] + 0.5 * np.diff(x)
            output_x.append(x)
            output_y.append(y)
    if len(histogram_names) > 1:
        return tuple(output_x), tuple(output_y)
    else:
        return output_x[0], output_y[0]


@overload
def load_root_hist1d(
    root_filename: str,
    histogram_names: str
) -> aph.Hist1d: ...


@overload
def load_root_hist1d(
    root_filename: str,
    histogram_names: Sequence[str]
) -> tuple[aph.Hist1d, ...]: ...


def load_root_hist1d(
    root_filename: str,
    histogram_names: Union[str, Sequence[str]]
) -> Union[aph.Hist1d,
           tuple[aph.Hist1d, ...]]:
    """
    Import :class:`.Hist1d` from a root file.
    If you want (bincenters, histogram_values), use :func:`.load_root_data1d`
    instead.

    Parameters
    ----------
    root_filename : str
        The filename of the root file,
        e.g., 'important_data.root'

    histogram_names : {str, Sequence}
        The name of the histogram(s) within the root file,
        e.g., 'path/to/histogram1d' or
        ['path/to/histogram1d_1', 'path/to/histogram1d_2']

    Returns
    -------
    histogram : :class:`.Hist1d` or tuple[`Hist1d`, ...]
        A atompy Hist1d instance. If *histogram_names* is a Sequence,
        *histogram* is a tuple of Hist1d instances.

    Examples
    --------
    ::

        import matplotlib.pyplot as plt
        import atompy as ap

        # single histogram
        hist = ap.load_root_hist1d("rootfile.root", "path/to/hist1d")
        plt.step(hist.edges[1:], hist.histogram)

        # multiple histograms
        hists = ap.load_root_hist1d(
            "rootfile.root", ["path/to/hist1d_0", "path/to/hist1d_1"])
        for hist in hists:
            plt.step(hist.edge[1:], hist.histogram)
    """
    if isinstance(histogram_names, str):
        histogram_names = [histogram_names]
    output = []
    with uproot.open(root_filename) as file:  # type: ignore
        for h in histogram_names:
            output.append(aph.Hist1d(*file[h].to_numpy()))  # type: ignore
    return tuple(output) if len(histogram_names) > 1 else output[0]


@overload
def load_root_hist2d(
    root_filename: str,
    histogram_names: str,
) -> aph.Hist2d: ...


@overload
def load_root_hist2d(
    root_filename: str,
    histogram_names: Sequence[str],
) -> tuple[aph.Hist2d, ...]: ...


def load_root_hist2d(
    root_filename: str,
    histogram_names: Union[str, Sequence[str]],
) -> Union[aph.Hist2d,
           tuple[aph.Hist2d, ...]]:
    """
    Import a 2d histogram from a root file equivalent to `numpy.histogram2d`

    Parameters
    ----------
    root_filename : str
        The filename of the root file,
        e.g., 'important_data.root'

    histogram_names : str or Sequence[str]
        The name of the histogram within the root file,
        e.g., 'path/to/histogram2d'
        If a list of strings is passed, get multiple 2d histograms from the
        root file.

    Returns
    -------
    histogram2d : :class:`.Hist2d` or tuple[`Hist2d`, ...]
        A Hist2d instance of the histogram data. If *histogram_names* was
        a Sequence, *histogram2d* will be a tuple of Hist2d instances.

    Examples
    --------
    ::

        import matplotlib.pyplot as plt
        import atompy as ap

        # Import one histogram and plot it
        hist = load_root_hist2d("rootfile.root", "histogram_name")
        plt.pcolormesh(*hist.for_pcolormesh)

        # Import multiple histograms and plot them
        hists = load_root_hist2d(
            "rootfile.root", ["histogram_name_1", "histogram_name_2"])
        for hist in hists:
            plt.pcolormesh(*hist.for_pcolormesh)

    """
    if isinstance(histogram_names, str):
        histogram_names = [histogram_names]
    output = []
    with uproot.open(root_filename) as file:  # type: ignore
        for h in histogram_names:
            output.append(aph.Hist2d(*file[h].to_numpy()))  # type: ignore
    return tuple(output) if len(histogram_names) > 1 else output[0]


@overload
def import_ascii_for_imshow(
    fnames: str,
    xyz_indices: tuple[int, int, int] = (1, 0, 2),
    permuting: Literal["x", "y"] = "x",
    xlim: Sequence[Optional[float]] = (None, None),
    ylim: Sequence[Optional[float]] = (None, None),
    **kwargs
) -> apm.ImshowData: ...


@overload
def import_ascii_for_imshow(
    fnames: Sequence[str],
    xyz_indices: tuple[int, int, int] = (1, 0, 2),
    permuting: Literal["x", "y"] = "x",
    xlim: Sequence[Optional[float]] = (None, None),
    ylim: Sequence[Optional[float]] = (None, None),
    **kwargs
) -> tuple[apm.ImshowData, ...]: ...


def import_ascii_for_imshow(
    fnames: Union[str, Sequence[str]],
    xyz_indices: tuple[int, int, int] = (1, 0, 2),
    permuting: Literal["x", "y"] = "x",
    xlim: Sequence[Optional[float]] = (None, None),
    ylim: Sequence[Optional[float]] = (None, None),
    **kwargs
) -> Union[apm.ImshowData,
           tuple[apm.ImshowData, ...]]:
    """
    Import 2d-histogram data and return an image and the extents of the image.
    If you want to work with the histogram, consider using
    :func:`.load_ascii_hist2d` instead.

    Parameters
    ----------
    fnames : str or Sequence[str]
        The filename(s) of the data. If a list is passed, return a list
        of images and extents

    xyz_indices : (int, int, int), default (1, 0, 2)
        Specify columns of x, y, and z, starting at 0

    permuting : `"x"` or `"y"`
        Order of permutation of x and y in ascii file

        - `"x"`: first permutate through x-values before changing y-values
        - `"y"`: first permutate through y-values before changing x-values

    **kwargs :
        `np.loadtxt <https://numpy.org/doc/stable/reference/generated/
        numpy.loadtxt.html>`_ keyword arguments

    Returns
    -------
    output : :class:`.ImshowData` or tuple[:class:`.ImshowData`]

    Examples
    --------
    ::

        # 1 file
        data, extent = import_ascii_for_imshow("filename.txt")
        plt.imshow(data, extent=extent)

        # 2 files
        filenames = ["filename1.txt", "filename2.txt"]
        data, extents = import_ascii_for_imshow(filenames)
        plt.imshow(data[0], extent=extent[0])
        plt.imshow(data[1], extent=extent[1])
    """
    hist2d = load_ascii_hist2d(
        fnames, xyz_indices, permuting, xlim, ylim, **kwargs)

    if isinstance(hist2d, aph.Hist2d):
        return hist2d.for_imshow
    else:
        return tuple([x.for_imshow for x in hist2d])


@overload
def import_root_for_imshow(
    root_filename: str,
    histogram_names: str,
) -> apm.ImshowData: ...


@overload
def import_root_for_imshow(
    root_filename: str,
    histogram_names: Sequence[str],
) -> tuple[apm.ImshowData, ...]: ...


def import_root_for_imshow(
    root_filename: str,
    histogram_names: Union[str, Sequence[str]],
) -> Union[apm.ImshowData,
           tuple[apm.ImshowData, ...]]:
    """
    Import a 2d histogram from a root file to be plottable by
    :obj:`matplotlib.pyplot.imshow`.

    Parameters
    ----------
    root_filename : str
        The filename of the root file,
        e.g., 'important_data.root'

    histogram_names : str or Sequence[str]
        The name of the histogram within the root file,
        e.g., 'path/to/histogram2d'.
        If a list of strings is passed, get multiple 2d histograms from the
        root file

<<<<<<< HEAD
    Other Parameters
    ----------------
    origin : ``"auto"``
        Origin of the image plotted by :obj:`matplotlib.pyplot.imshow`.

        Here for backward compatibility. Leave at ``"auto"``.

    Returns
    -------
    image : { ndarray, tuple[ndarray, ...] }
        A 2d-array of pixel values.
        If *fnames* is a Sequence, *image* is a tuple of arrays

    extent : ndarray, shape(4,) or tuple[ndarray, ...]
        The extent of the image, e.g., [-1, 1, -2, 2]
        If *fnames* is a Sequence, *extent* is a tuple of arrays
=======
    Returns
    -------
    output : :class:`.ImshowData` or tuple[:class:`.ImshowData`]
>>>>>>> f11bfb98

    Examples
    --------
    ::

        import matplotlib.pyplot as plt

        # Import one histogram
        data, extent = import_root_for_imshow("rootfile.root", "path/to/hist")
        plt.imshow(data, extent=extent)

        # Import multiple histograms
        data, extents = import_root_for_imshow(
            "rootfile.root", ["path/to/histo1", "path/to/histo2"])
        for date, extent in zip(data, extents):
            plt.imshow(date, extent=extent),

    """
    hist2d = load_root_hist2d(root_filename, histogram_names)
    if isinstance(hist2d, aph.Hist2d):
        return hist2d.for_imshow
    else:
        return tuple([x.for_imshow for x in hist2d])


@overload
def import_ascii_for_pcolormesh(
    fnames: str,
    xyz_indices: tuple[int, int, int] = (1, 0, 2),
    permuting: Literal["x", "y"] = "x",
    **kwargs
) -> apm.PcolormeshData: ...


@overload
def import_ascii_for_pcolormesh(
    fnames: Sequence[str],
    xyz_indices: tuple[int, int, int] = (1, 0, 2),
    permuting: Literal["x", "y"] = "x",
    **kwargs
) -> tuple[apm.PcolormeshData, ...]: ...


def import_ascii_for_pcolormesh(
    fnames: Union[str, Sequence[str]],
    xyz_indices: tuple[int, int, int] = (1, 0, 2),
    permuting: Literal["x", "y"] = "x",
    **kwargs
) -> Union[apm.PcolormeshData,
           tuple[apm.PcolormeshData, ...]]:
    """
    Import 2d-histogram data and return three numpy arrays X, Y, C which are
    formatted such that they can be plotted using `plt.pcolormesh <https://
    matplotlib.org/stable/api/_as_gen/matplotlib.pyplot.pcolormesh.html>`_

    Parameters
    ----------
    fnames : str or Sequence[str]
        The filename(s) of the data. If a list is passed, return a list
        of images and extents

    xyz_indiceds : (int, int, int), default (1, 0, 2)
        Specify columns of x, y, and z, starting at 0

    permuting : `"x"` or `"y"`
        Order of permutation of x and y in ascii file

        - `"x"`: first permutate through x-values before changing y-values
        - `"y"`: first permutate through y-values before changing x-values

    **kwargs :
        `np.loadtxt <https://numpy.org/doc/stable/reference/generated/
        numpy.loadtxt.html>`_ keyword arguments

    Returns
    -------
    output : :class:`.PcolormeshData` or tuple[:class:`.PcolormeshData`]

    Examples
    --------
    ::

        import matplotlib.pyplots as plt
        import atompy as ap

        # 1 file
        X, Y, C = ap.import_ascii_for_pcolormesh("filename.txt")
        plt.pcolormesh(X, Y, C)

        # 2 files
        X, Y, C = ap.import_ascii_for_pcolormesh(
            ["filename1.txt", "filename2.txt"]
        plt.pcolormesh(X[0], Y[0], C[0])
        plt.pcolormesh(X[1], Y[1], C[1])
    """
    histos = load_ascii_hist2d(fnames, xyz_indices, permuting, **kwargs)
    if isinstance(histos, aph.Hist2d):
        return histos.for_pcolormesh
    else:
        return tuple([x.for_pcolormesh for x in histos])


@overload
def import_root_for_pcolormesh(
    root_filename: str,
    histogram_names: str
) -> apm.PcolormeshData: ...


@overload
def import_root_for_pcolormesh(
    root_filename: str,
    histogram_names: Sequence[str]
) -> tuple[apm.PcolormeshData, ...]: ...


def import_root_for_pcolormesh(
    root_filename: str,
    histogram_names: Union[str, Sequence[str]]
) -> Union[apm.PcolormeshData,
           tuple[apm.PcolormeshData, ...]]:
    """
    Import a 2d histogram from a root file to be plottable by
    `plt.pcolormesh <https://matplotlib.org/stable/api/_as_gen/
    matplotlib.pyplot.pcolormesh.html>`_.

    Parameters
    ----------
    root_filename : str
        The filename of the root file,
        e.g., 'important_data.root'

    histogram_names : str or Sequence[str]
        The name of the histogram within the root file,
        e.g., 'path/to/histogram2d'.
        If a list of strings is passed, get multiple 2d histograms from the
        root file

    Returns
    -------
<<<<<<< HEAD
    X : ndarray or tuple[ndarray, ...]

    Y : ndarray or tuple[ndarray, ...]

    C : ndarray or tuple[ndarray, ...]
=======
    output : :class:`.PcolormeshData` or tuple[:class:`.PcolormeshData`]
>>>>>>> f11bfb98

    Examples
    --------
    ::

        import matplotlib.pyplot as plt
        import atompy as ap

        # Import one histogram
        x, y, c = ap.import_root_for_pcolormesh(
            "rootfile.root", "path/to/hist")
        plt.pcolormesh(x, y, c)

        # Import multiple histograms
        pcolormesh_data = import_root_for_pcolormesh(
            "rootfile.root", ["path/to/histo1", "path/to/histo2"])
        for pcolormesh_date in pcolormesh_data:
            plt.pcolormesh(*pcolormesh_date)

    """
    histos = load_root_hist2d(root_filename, histogram_names)
    if isinstance(histos, aph.Hist2d):
        return histos.for_pcolormesh
    else:
        return tuple([x.for_pcolormesh for x in histos])<|MERGE_RESOLUTION|>--- conflicted
+++ resolved
@@ -727,28 +727,9 @@
         If a list of strings is passed, get multiple 2d histograms from the
         root file
 
-<<<<<<< HEAD
-    Other Parameters
-    ----------------
-    origin : ``"auto"``
-        Origin of the image plotted by :obj:`matplotlib.pyplot.imshow`.
-
-        Here for backward compatibility. Leave at ``"auto"``.
-
-    Returns
-    -------
-    image : { ndarray, tuple[ndarray, ...] }
-        A 2d-array of pixel values.
-        If *fnames* is a Sequence, *image* is a tuple of arrays
-
-    extent : ndarray, shape(4,) or tuple[ndarray, ...]
-        The extent of the image, e.g., [-1, 1, -2, 2]
-        If *fnames* is a Sequence, *extent* is a tuple of arrays
-=======
     Returns
     -------
     output : :class:`.ImshowData` or tuple[:class:`.ImshowData`]
->>>>>>> f11bfb98
 
     Examples
     --------
@@ -889,15 +870,7 @@
 
     Returns
     -------
-<<<<<<< HEAD
-    X : ndarray or tuple[ndarray, ...]
-
-    Y : ndarray or tuple[ndarray, ...]
-
-    C : ndarray or tuple[ndarray, ...]
-=======
     output : :class:`.PcolormeshData` or tuple[:class:`.PcolormeshData`]
->>>>>>> f11bfb98
 
     Examples
     --------
